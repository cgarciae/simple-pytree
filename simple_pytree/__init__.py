<<<<<<< HEAD
from .pytree import Pytree, field, static_field
from .ref import (
    PytreeRef,
    Ref,
    RefField,
    clone_references,
    cross_barrier,
    incremented_ref,
    ref_field,
)
=======
__version__ = "0.1.5"

from .pytree import Pytree, field, static_field
>>>>>>> a45e816a
<|MERGE_RESOLUTION|>--- conflicted
+++ resolved
@@ -1,4 +1,5 @@
-<<<<<<< HEAD
+__version__ = "0.1.5"
+
 from .pytree import Pytree, field, static_field
 from .ref import (
     PytreeRef,
@@ -8,9 +9,4 @@
     cross_barrier,
     incremented_ref,
     ref_field,
-)
-=======
-__version__ = "0.1.5"
-
-from .pytree import Pytree, field, static_field
->>>>>>> a45e816a
+)